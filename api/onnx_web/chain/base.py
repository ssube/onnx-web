from datetime import timedelta
from logging import getLogger
from time import monotonic
from typing import Any, List, Optional, Tuple

from PIL import Image

from ..output import save_image
from ..params import ImageParams, StageParams
from ..server import ServerContext
from ..utils import is_debug
from ..worker import ProgressCallback, WorkerContext
from .stage import BaseStage
from .tile import needs_tile, process_tile_order

logger = getLogger(__name__)


PipelineStage = Tuple[BaseStage, StageParams, Optional[dict]]


class ChainProgress:
    def __init__(self, parent: ProgressCallback, start=0) -> None:
        self.parent = parent
        self.step = start
        self.total = 0

    def __call__(self, step: int, timestep: int, latents: Any) -> None:
        if step < self.step:
            # accumulate on resets
            self.total += self.step

        self.step = step
        self.parent(self.get_total(), timestep, latents)

    def get_total(self) -> int:
        return self.step + self.total

    @classmethod
    def from_progress(cls, parent: ProgressCallback):
        start = parent.step if hasattr(parent, "step") else 0
        return ChainProgress(parent, start=start)


class ChainPipeline:
    """
    Run many stages in series, passing the image results from each to the next, and processing
    tiles as needed.
    """

    def __init__(
        self,
        stages: Optional[List[PipelineStage]] = None,
    ):
        """
        Create a new pipeline that will run the given stages.
        """
        self.stages = list(stages or [])

    def append(self, stage: Optional[PipelineStage]):
        """
        Append an additional stage to this pipeline.

        This requires an already-assembled `PipelineStage`. Use `ChainPipeline.stage` if you want the pipeline to
        assemble the stage from loose arguments.
        """
        if stage is not None:
            self.stages.append(stage)

    def run(
        self,
        job: WorkerContext,
        server: ServerContext,
        params: ImageParams,
        sources: List[Image.Image],
        callback: Optional[ProgressCallback],
        **kwargs
    ) -> List[Image.Image]:
        return self(job, server, params, sources=sources, callback=callback, **kwargs)

    def stage(self, callback: BaseStage, params: StageParams, **kwargs):
        self.stages.append((callback, params, kwargs))
        return self

    def __call__(
        self,
        job: WorkerContext,
        server: ServerContext,
        params: ImageParams,
        sources: List[Image.Image],
        callback: Optional[ProgressCallback] = None,
        **pipeline_kwargs
    ) -> List[Image.Image]:
        """
        DEPRECATED: use `run` instead
        """
        if callback is not None:
            callback = ChainProgress.from_progress(callback)

        start = monotonic()

        if len(sources) > 0:
            logger.info(
                "running pipeline on %s source images",
                len(sources),
            )
        else:
            sources = [None]
            logger.info("running pipeline without source images")

        stage_sources = sources
        for stage_pipe, stage_params, stage_kwargs in self.stages:
            name = stage_params.name or stage_pipe.__class__.__name__
            kwargs = stage_kwargs or {}
            kwargs = {**pipeline_kwargs, **kwargs}
            logger.debug(
<<<<<<< HEAD
                "running stage %s, parameters: %s",
                name,
=======
                "running stage %s with %s source images, parameters: %s",
                name,
                len(stage_sources) - stage_sources.count(None),
>>>>>>> e1d38217
                kwargs.keys(),
            )

            # the stage must be split and tiled if any image is larger than the selected/max tile size
            must_tile = any(
                [
                    needs_tile(
                        stage_pipe.max_tile,
                        stage_params.tile_size,
                        size=kwargs.get("size", None),
                        source=source,
                    )
                    for source in stage_sources
                ]
            )

            tile = stage_params.tile_size
            if stage_pipe.max_tile > 0:
                tile = min(stage_pipe.max_tile, stage_params.tile_size)

            if must_tile:
                stage_outputs = []
                for source in stage_sources:
                    logger.info(
                        "image larger than tile size of %s, tiling stage",
                        tile,
                    )

                    def stage_tile(
                        source_tile: Image.Image, tile_mask: Image.Image, _dims
                    ) -> Image.Image:
                        output_tile = stage_pipe.run(
                            job,
                            server,
                            stage_params,
                            params,
                            [source_tile],
                            tile_mask=tile_mask,
                            callback=callback,
                            **kwargs,
                        )[0]

                        if is_debug():
                            save_image(server, "last-tile.png", output_tile)

                        return output_tile

                    output = process_tile_order(
                        stage_params.tile_order,
                        source,
                        tile,
                        stage_params.outscale,
                        [stage_tile],
                        **kwargs,
                    )
                    stage_outputs.append(output)

                stage_sources = stage_outputs
            else:
                logger.debug("image within tile size of %s, running stage", tile)
                stage_sources = stage_pipe.run(
                    job,
                    server,
                    stage_params,
                    params,
                    stage_sources,
                    callback=callback,
                    **kwargs,
                )

            logger.debug(
                "finished stage %s with %s results",
                name,
                len(stage_sources),
            )

            if is_debug():
                save_image(server, "last-stage.png", stage_sources[0])

        end = monotonic()
        duration = timedelta(seconds=(end - start))
        logger.info(
            "finished pipeline in %s with %s results",
            duration,
            len(stage_sources),
        )
        return stage_sources<|MERGE_RESOLUTION|>--- conflicted
+++ resolved
@@ -114,14 +114,9 @@
             kwargs = stage_kwargs or {}
             kwargs = {**pipeline_kwargs, **kwargs}
             logger.debug(
-<<<<<<< HEAD
-                "running stage %s, parameters: %s",
-                name,
-=======
                 "running stage %s with %s source images, parameters: %s",
                 name,
                 len(stage_sources) - stage_sources.count(None),
->>>>>>> e1d38217
                 kwargs.keys(),
             )
 
